import math
import numpy as np
import random

from functools import lru_cache
from scipy.spatial.distance import hamming
from typing import Mapping, Tuple


def mass_calculation(fit: np.ndarray) -> np.ndarray:
    """
    Efficiently calculates the mass of particles based on their fitness values.
    It normalizes the fitness values to compute the mass, ensuring that the sum of all masses equals 1.

    Args:
        fit (np.ndarray): Fitness values of the particles.

    Returns:
        np.ndarray: Normalized mass of the particles.
    """
    # Normalize fitness values to [0, 1] to compute mass
    f_min, f_max = fit.min(), fit.max()
    if f_max == f_min:
        return np.ones(fit.shape) / len(fit)
    else:
        normalized_fit = (fit - f_max) / (f_min - f_max)
        mass = normalized_fit / normalized_fit.sum()
        return mass


def g_bin_constant(curr_iter: int, max_iters: int, g_zero: float = 1) -> float:
    """
    Calculates the gravitational constant at the current iteration, which decays exponentially over iterations.

    Args:
        curr_iter (int): Current iteration number.
        max_iters (int): Maximum number of iterations.
        g_zero (float): Initial value of the gravitational constant.

    Returns:
        float: Gravitational constant for the current iteration.
    """
    return g_zero * (1 - curr_iter / max_iters)


def g_real_constant(curr_iter: int,
                    max_iters: int,
                    alpha: float = 20,
                    g_zero: float = 100
                    ) -> float:
    """
    Calculates the gravitational constant at the current iteration, which decays exponentially over iterations.

    Args:
        curr_iter (int): Current iteration number.
        max_iters (int): Maximum number of iterations.
        alpha (float): Decay rate of the gravitational constant.
        g_zero (float): Initial value of the gravitational constant.

    Returns:
        float: Gravitational constant for the current iteration.
    """
    return g_zero * np.exp(-alpha * curr_iter / max_iters)


@lru_cache(maxsize=None)
def compute_x(i: int) -> float:
    """
    Computes the value of x at the i-th iteration for the chaotic sinusoidal term using recursion and caching for efficiency.

    Args:
        i (int): Iteration index.

    Returns:
        float: Value of x at the i-th iteration.
    """
    if i == 0:
        return 0.7  # Initial value
    prev_x = compute_x(i - 1)
    return 2.3 * prev_x ** 2 * np.sin(np.pi * prev_x)


def sin_chaotic_term(curr_iter: int, value: float) -> Tuple[float, float]:
    """
    Calculates the chaotic term using a sinusoidal chaotic map and multiplies it with a given value.

    Args:
        curr_iter (int): Current iteration number.
        value (float): Value to be multiplied with the chaotic term.

    Returns:
        Tuple[float, float]: Chaotic term and the value of x at the current iteration.
    """
    x = compute_x(curr_iter)
    return x * value, x


<<<<<<< HEAD
def g_bin_field(population_size: int,
                dim: int,
                pos: np.ndarray,
                mass: np.ndarray,
                current_iter: int,
                max_iters: int,
                gravity_constant: float,
                elitist_check: int,
                r_power: int
                ) -> np.ndarray:
=======
def g_field(population_size: int,
            dim: int,
            pos: np.ndarray,
            mass: np.ndarray,
            current_iter: int,
            max_iters: int,
            gravity_constant: float,
            elitist_check: int,
            r_power: int,
            real: bool = True
            ) -> np.ndarray:
>>>>>>> 10be8bbe
    """
    Calculate the force and acceleration acting on the particles

    Args:
        population_size: int : population size
        dim: int : dimension of the search space
        pos: np.ndarray : current position of the particles
        mass: np.ndarray : mass of the particles
        current_iter: int : current iteration number
        max_iters: int : maximum number of iterations
        gravity_constant: float : gravitational constant
        elitist_check: int : elitist check parameter
        r_power: int : power of the distance
        real: bool : True if the search space is real, False otherwise (discrete)

    Returns:
        np.ndarray : acceleration acting on the particles
    """
<<<<<<< HEAD
    final_per = 2
    if elitist_check == 1:
        k_best = final_per + (1 - current_iter / max_iters) * (100 - final_per)
        k_best = round(population_size * k_best / 100)
    else:
        k_best = population_size

    k_best = int(k_best)
    ds = sorted(range(len(mass)), key=lambda k: mass[k], reverse=True)

    force = np.zeros((population_size, dim))
    # force = Force.astype(int)

    for r in range(population_size):
        for ii in range(0, k_best):
            z = ds[ii]
            if z != r:
                x = pos[r, :]
                y = pos[z, :]
                R = hamming(x, y)

                for k in range(dim):
                    n = random.random()
                    force[r, k] = force[r, k] + n * (mass[z]) * (
                                (pos[z, k] - pos[r, k]) / (R ** r_power + np.finfo(float).eps))

    acc = np.zeros((population_size, dim))
    for x in range(population_size):
        for y in range(dim):
            acc[x, y] = force[x, y] * gravity_constant

    return acc


def g_real_field(population_size: int,
                 dim: int,
                 pos: np.ndarray,
                 mass: np.ndarray,
                 current_iter: int,
                 max_iters: int,
                 gravity_constant: float,
                 elitist_check: int,
                 r_power: int
                 ) -> np.ndarray:
    """
    Calculate the force and acceleration acting on the particles
=======
    if not dim > 0:
        return np.array([])
>>>>>>> 10be8bbe

    final_per = 2
    if elitist_check == 1:
        k_best = final_per + (1 - current_iter / max_iters) * (100 - final_per)
        k_best = round(population_size * k_best / 100)
    else:
        k_best = population_size

    k_best = int(k_best)
    ds = sorted(range(len(mass)), key=lambda k: mass[k], reverse=True)

    force = np.zeros((population_size, dim))
    # force = Force.astype(int)

    for r in range(population_size):
        for ii in range(0, k_best):
            z = ds[ii]
            if z != r:
                x = pos[r, :]
                y = pos[z, :]
                if real:
                    esum = 0
                    for t in range(dim):
                        imval = ((x[t] - y[t]) ** 2)
                        esum = esum + imval
                    radius = math.sqrt(esum)
                else:
                    radius = hamming(x, y)

                for k in range(dim):
                    n = random.random()
                    force[r, k] = force[r, k] + n * (mass[z]) * (
<<<<<<< HEAD
                                (pos[z, k] - pos[r, k]) / (R ** r_power + np.finfo(float).eps))
=======
                                (pos[z, k] - pos[r, k]) / (radius ** r_power + np.finfo(float).eps))
>>>>>>> 10be8bbe

    acc = np.zeros((population_size, dim))
    for x in range(population_size):
        for y in range(dim):
            acc[x, y] = force[x, y] * gravity_constant

    return acc


def move(position: Mapping[str, np.ndarray],
         velocity: Mapping[str, np.ndarray],
         acceleration: Mapping[str, np.ndarray],
         v_max: int = 6
         ) -> Tuple[Mapping[str, np.ndarray], Mapping[str, np.ndarray]]:
    """
    Updates the position and velocity of particles in the search space based on their acceleration.
    This implementation leverages vectorized operations for efficiency.

    Args:
        position (Mapping[str, np.ndarray]): Current positions of the particles.
        velocity (Mapping[str, np.ndarray]): Current velocities of the particles.
        acceleration (Mapping[str, np.ndarray]): Current accelerations of the particles.
        v_max (int): Maximum velocity of the particles.

    Returns:
        Tuple[np.ndarray, np.ndarray]: Updated position and velocity of the particles.
    """
    # Real space
    r1 = np.random.random(position['real'].shape)  # Generate random coefficients for velocity update
    velocity['real'] = r1 * velocity['real'] + acceleration['real']  # Update velocity
    position['real'] += velocity['real']  # Update position

    # Discrete space
    r2 = np.random.random(position['discrete'].shape)  # Generate random coefficients for velocity update
    velocity['discrete'] = r2 * velocity['discrete'] + acceleration['discrete']  # Update velocity
    velocity['discrete'] = np.clip(velocity['discrete'], a_min=None, a_max=v_max)
    velocity['discrete'] = np.abs(np.tanh(velocity['discrete']))

    return position, velocity<|MERGE_RESOLUTION|>--- conflicted
+++ resolved
@@ -95,19 +95,7 @@
     return x * value, x
 
 
-<<<<<<< HEAD
 def g_bin_field(population_size: int,
-                dim: int,
-                pos: np.ndarray,
-                mass: np.ndarray,
-                current_iter: int,
-                max_iters: int,
-                gravity_constant: float,
-                elitist_check: int,
-                r_power: int
-                ) -> np.ndarray:
-=======
-def g_field(population_size: int,
             dim: int,
             pos: np.ndarray,
             mass: np.ndarray,
@@ -115,10 +103,8 @@
             max_iters: int,
             gravity_constant: float,
             elitist_check: int,
-            r_power: int,
-            real: bool = True
+            r_power: int
             ) -> np.ndarray:
->>>>>>> 10be8bbe
     """
     Calculate the force and acceleration acting on the particles
 
@@ -137,57 +123,8 @@
     Returns:
         np.ndarray : acceleration acting on the particles
     """
-<<<<<<< HEAD
-    final_per = 2
-    if elitist_check == 1:
-        k_best = final_per + (1 - current_iter / max_iters) * (100 - final_per)
-        k_best = round(population_size * k_best / 100)
-    else:
-        k_best = population_size
-
-    k_best = int(k_best)
-    ds = sorted(range(len(mass)), key=lambda k: mass[k], reverse=True)
-
-    force = np.zeros((population_size, dim))
-    # force = Force.astype(int)
-
-    for r in range(population_size):
-        for ii in range(0, k_best):
-            z = ds[ii]
-            if z != r:
-                x = pos[r, :]
-                y = pos[z, :]
-                R = hamming(x, y)
-
-                for k in range(dim):
-                    n = random.random()
-                    force[r, k] = force[r, k] + n * (mass[z]) * (
-                                (pos[z, k] - pos[r, k]) / (R ** r_power + np.finfo(float).eps))
-
-    acc = np.zeros((population_size, dim))
-    for x in range(population_size):
-        for y in range(dim):
-            acc[x, y] = force[x, y] * gravity_constant
-
-    return acc
-
-
-def g_real_field(population_size: int,
-                 dim: int,
-                 pos: np.ndarray,
-                 mass: np.ndarray,
-                 current_iter: int,
-                 max_iters: int,
-                 gravity_constant: float,
-                 elitist_check: int,
-                 r_power: int
-                 ) -> np.ndarray:
-    """
-    Calculate the force and acceleration acting on the particles
-=======
     if not dim > 0:
         return np.array([])
->>>>>>> 10be8bbe
 
     final_per = 2
     if elitist_check == 1:
@@ -220,11 +157,7 @@
                 for k in range(dim):
                     n = random.random()
                     force[r, k] = force[r, k] + n * (mass[z]) * (
-<<<<<<< HEAD
-                                (pos[z, k] - pos[r, k]) / (R ** r_power + np.finfo(float).eps))
-=======
                                 (pos[z, k] - pos[r, k]) / (radius ** r_power + np.finfo(float).eps))
->>>>>>> 10be8bbe
 
     acc = np.zeros((population_size, dim))
     for x in range(population_size):
